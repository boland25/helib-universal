.DS_Store
/.build
/Packages
/*.xcodeproj
xcuserdata/
# Prerequisites
*.d

# Compiled Object files
*.slo
*.lo
*.o
*.obj

# Precompiled Headers
*.gch
*.pch

# Compiled Dynamic libraries
*.so
<<<<<<< HEAD
.dylib
=======
#*.dylib
>>>>>>> 921c893d
*.dll

# Fortran module files
*.mod
*.smod

# Compiled Static libraries
*.lai
*.la
*.a
*.lib

# Executables
*.exe
*.out
*.app<|MERGE_RESOLUTION|>--- conflicted
+++ resolved
@@ -18,11 +18,7 @@
 
 # Compiled Dynamic libraries
 *.so
-<<<<<<< HEAD
-.dylib
-=======
 #*.dylib
->>>>>>> 921c893d
 *.dll
 
 # Fortran module files
